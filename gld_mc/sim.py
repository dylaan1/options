from __future__ import annotations

import cProfile
import io
import math
from pathlib import Path
from time import perf_counter

import numpy as np
import pandas as pd
import pstats


def _supports_vectorized_numpy() -> bool:
    """Detect whether the imported numpy exposes the vectorized features we rely on."""
    try:
        sample = np.array([1.0, 2.0], dtype=float)
        idx = np.array([0, 1], dtype=int)
        _ = sample[idx]
        _ = sample * sample
        sample[idx] = sample
        np.exp(sample)
        np.full(1, 1.0, dtype=float)
        return True
    except Exception:
        return False


_CAN_VECTORIZE = _supports_vectorized_numpy()


def _supports_vectorized_numpy() -> bool:
    """Detect whether the imported numpy exposes the vectorized features we rely on."""
    try:
        sample = np.array([1.0, 2.0], dtype=float)
        idx = np.array([0, 1], dtype=int)
        _ = sample[idx]
        _ = sample * sample
        sample[idx] = sample
        np.exp(sample)
        np.full(1, 1.0, dtype=float)
        return True
    except Exception:
        return False


_CAN_VECTORIZE = _supports_vectorized_numpy()

from .config import SimConfig
from .pricing import black_scholes_call, black_scholes_put


def simulate(cfg: SimConfig):
    """
    Run a single Monte-Carlo simulation for a long call or put with target/stop rules.
    Returns: (summary_df, details_df)
    """
    do_profile = bool(getattr(cfg, "profile", False))
    profiler: cProfile.Profile | None = None

    start = perf_counter()
    if do_profile:
        profiler = cProfile.Profile()
        profiler.enable()

    summary, details, trading_days = _run_simulation(cfg)

    if profiler is not None:
        profiler.disable()

    elapsed = perf_counter() - start

    runtime: dict[str, float | int | str] = {
        "total_wall_time": elapsed,
        "per_trial_wall_time": (elapsed / cfg.num_trials) if cfg.num_trials else float("nan"),
        "num_trials": cfg.num_trials,
        "trading_days": trading_days,
    }

    if profiler is not None:
        stream = io.StringIO()
        stats = pstats.Stats(profiler, stream=stream).strip_dirs().sort_stats("tottime")
        stats.print_stats(25)
        profile_text = stream.getvalue()
        runtime["profile_stats"] = profile_text

        if cfg.profile_output:
            output_path = Path(cfg.profile_output).expanduser()
            output_path.parent.mkdir(parents=True, exist_ok=True)
            output_path.write_text(profile_text)

    summary.attrs["runtime"] = runtime
    details.attrs["runtime"] = runtime

    return summary, details


def _run_simulation(cfg: SimConfig):
    option_type = cfg.option_type.lower()
    if option_type not in {"call", "put"}:
        raise NotImplementedError(f"option_type='{cfg.option_type}' is not yet supported")

    if option_type == "call":
        price_fn = black_scholes_call
        intrinsic_fn = lambda spot: max(spot - cfg.strike, 0.0)
    else:
        price_fn = black_scholes_put
        intrinsic_fn = lambda spot: max(cfg.strike - spot, 0.0)

    rng = np.random.default_rng(cfg.seed)

    trading_days = max(int(round(cfg.dte_calendar * (cfg.annual_trading_days / 365.0))), 1)
    dt = 1.0 / cfg.annual_trading_days
    sqrt_dt = math.sqrt(dt)

    # Volatility per path
    if cfg.iv_mode == "fixed":
        sigmas = np.full(cfg.num_trials, cfg.iv_fixed, dtype=float)
    else:
        sigmas = rng.uniform(cfg.iv_min, cfg.iv_max, size=cfg.num_trials)

    drift_base = cfg.risk_free_rate if cfg.mu_mode == "risk_neutral" else cfg.mu_custom

    sigma_values = [float(s) for s in sigmas] if cfg.num_trials else []
    if cfg.num_trials:
        sigmas = np.array(sigma_values, dtype=float)
        drift_terms = np.array(
            [drift_base - 0.5 * sigma * sigma for sigma in sigma_values],
            dtype=float,
        ) * dt
        vol_terms = np.array([sigma * sqrt_dt for sigma in sigma_values], dtype=float)
    else:
        sigmas = np.array([], dtype=float)
        drift_terms = np.array([], dtype=float)
        vol_terms = np.array([], dtype=float)

    # Time remaining after each day (first step keeps the full time-to-expiry)
    Ts = np.array([(trading_days - t) * dt for t in range(trading_days)], dtype=float)

    # Outputs
    hit_target = np.zeros(cfg.num_trials, dtype=bool)
    hit_day = np.full(cfg.num_trials, -1, dtype=int)
    final_pl = np.zeros(cfg.num_trials, dtype=float)
    exit_price = np.zeros(cfg.num_trials, dtype=float)
    exit_reason = np.array(["hold"] * cfg.num_trials, dtype=object)
    days_open = np.zeros(cfg.num_trials, dtype=int)
    pl_paths = np.zeros((cfg.num_trials, trading_days), dtype=float)

    contract_multiplier = cfg.contract_multiplier
    commission_per_side = cfg.commission_per_side
    entry_cash = cfg.entry_price * contract_multiplier + commission_per_side
    target_profit = cfg.target_profit
    stop_option_price = cfg.stop_option_price
    avoid_final_days = cfg.avoid_final_days
    risk_free_rate = cfg.risk_free_rate

    if avoid_final_days == 0:
        can_exit_flags = np.array([True] * trading_days, dtype=bool)
    else:
        can_exit_flags = np.array(
            [(trading_days - (idx + 1)) > avoid_final_days for idx in range(trading_days)],
            dtype=bool,
        )

    if _CAN_VECTORIZE:
        _run_vectorized_paths(
            cfg,
            price_fn,
            intrinsic_fn,
            sigmas,
            mu,
            Ts,
            rng,
            trading_days,
            dt,
            entry_cash,
            hit_target,
            hit_day,
            final_pl,
            exit_price,
            exit_reason,
            days_open,
            pl_paths,
        )
    else:
        _run_scalar_paths(
            cfg,
            price_fn,
            intrinsic_fn,
            sigmas,
            mu,
            Ts,
            rng,
            trading_days,
            dt,
            entry_cash,
            hit_target,
            hit_day,
            final_pl,
            exit_price,
            exit_reason,
            days_open,
            pl_paths,
        )

    # Summary stats
    prob_hit = hit_target.mean() if cfg.num_trials else float("nan")
    med_day = float(np.median(hit_day[hit_day > 0])) if np.any(hit_day > 0) else float("nan")
    p5, p25, p50, p75, p95 = np.percentile(final_pl, [5, 25, 50, 75, 95]) if cfg.num_trials else (float("nan"),) * 5

    option_label = cfg.option_type.lower()
    option_display = {"call": "Call", "put": "Put"}.get(option_label, cfg.option_type)
    expiration_display = cfg.expiration or "n/a"

    summary = pd.DataFrame(
        {
            "Metric": [
                "Symbol",
                "Option Type",
                "Expiration",
                "Contract Multiplier",
                "Trials",
                "Trading Days",
                "IV Mode",
                "IV Fixed",
                "IV Range",
                "Drift Mode",
                "Drift (annual)",
                "Entry Price",
                "Strike",
                "Target Profit",
                "Stop (option price)",
                "P(hit target before expiry)",
                "Median day to hit target",
                "Mean Final P&L",
                "P&L p5",
                "P&L p25",
                "P&L p50",
                "P&L p75",
                "P&L p95",
            ],
            "Value": [
                cfg.symbol,
                option_display,
                expiration_display,
                cfg.contract_multiplier,
                f"{cfg.num_trials:,}",
                trading_days,
                cfg.iv_mode,
                cfg.iv_fixed,
                f"{cfg.iv_min}–{cfg.iv_max}",
                cfg.mu_mode,
                cfg.mu_custom,
                f"${cfg.entry_price:.2f}",
                cfg.strike,
                f"${cfg.target_profit:.0f}",
                f"${cfg.stop_option_price:.2f}",
                f"{prob_hit * 100:.1f}%" if not math.isnan(prob_hit) else "nan",
                med_day,
                f"${np.mean(final_pl):,.0f}" if cfg.num_trials else "nan",
                f"${p5:,.0f}" if cfg.num_trials else "nan",
                f"${p25:,.0f}" if cfg.num_trials else "nan",
                f"${p50:,.0f}" if cfg.num_trials else "nan",
                f"${p75:,.0f}" if cfg.num_trials else "nan",
                f"${p95:,.0f}" if cfg.num_trials else "nan",
            ],
        }
    )

    calendar_days = np.maximum(days_open - 1, 0)
    entry_value = cfg.entry_price * cfg.contract_multiplier
    with np.errstate(divide="ignore", invalid="ignore"):
        pl_percent = np.where(entry_value != 0, final_pl / entry_value, np.nan)

    details = pd.DataFrame(
        {
            "hit_target": hit_target,
            "hit_day": hit_day,
            "days_open": days_open,
            "calendar_days": calendar_days,
            "final_pl": final_pl,
            "pl_percent": pl_percent,
            "exit_price": exit_price,
            "exit_reason": exit_reason,
            "sigma": sigmas,
            "pl_path": [list(path) for path in pl_paths],
        }
    )

    return summary, details


def _run_vectorized_paths(
    cfg: SimConfig,
    price_fn,
    intrinsic_fn,
    sigmas,
    mu: float,
    Ts: np.ndarray,
    rng,
    trading_days: int,
    dt: float,
    entry_cash: float,
    hit_target: np.ndarray,
    hit_day: np.ndarray,
    final_pl: np.ndarray,
    exit_price: np.ndarray,
    exit_reason: np.ndarray,
    days_open: np.ndarray,
    pl_paths: np.ndarray,
) -> None:
    spots = np.full(cfg.num_trials, cfg.spot, dtype=float)
    still_open = np.ones(cfg.num_trials, dtype=bool)
    sqrt_dt = math.sqrt(dt)

    for t in range(trading_days):
        active_idx = np.flatnonzero(still_open)
        if active_idx.size == 0:
            break

        sigma_active = sigmas[active_idx]
        z = rng.standard_normal(size=active_idx.size)
        drift = (mu - 0.5 * sigma_active * sigma_active) * dt
        diffusion = sigma_active * sqrt_dt * z

        new_spots = spots[active_idx] * np.exp(drift + diffusion)
        spots[active_idx] = new_spots

        T_rem = Ts[t]
        option_price = price_fn(new_spots, cfg.strike, T_rem, cfg.risk_free_rate, sigma_active)
        exit_cash = option_price * cfg.contract_multiplier - cfg.commission_per_side
        pnl = exit_cash - entry_cash
        pl_paths[active_idx, t] = pnl

        days_left = trading_days - (t + 1)
        can_exit = (cfg.avoid_final_days == 0) or (days_left > cfg.avoid_final_days)
        if not can_exit:
            continue

        target_hits_mask = pnl >= cfg.target_profit
        if np.any(target_hits_mask):
            idx = active_idx[target_hits_mask]
            hit_target[idx] = True
            hit_day[idx] = t + 1
            final_pl[idx] = pnl[target_hits_mask]
            exit_price[idx] = option_price[target_hits_mask]
            exit_reason[idx] = np.array(["target"] * idx.size, dtype=object)
            days_open[idx] = t + 1
            pl_paths[idx, t:] = final_pl[idx][:, None]
            still_open[idx] = False

        remaining_mask = ~target_hits_mask
        if np.any(remaining_mask):
            stop_hits_mask = (option_price <= cfg.stop_option_price) & remaining_mask
            if np.any(stop_hits_mask):
                idx = active_idx[stop_hits_mask]
                hit_target[idx] = False
                hit_day[idx] = t + 1
                final_pl[idx] = pnl[stop_hits_mask]
                exit_price[idx] = option_price[stop_hits_mask]
                exit_reason[idx] = np.array(["stop"] * idx.size, dtype=object)
                days_open[idx] = t + 1
                pl_paths[idx, t:] = final_pl[idx][:, None]
                still_open[idx] = False

    open_idx = np.flatnonzero(still_open)
    if open_idx.size > 0:
        intrinsic = intrinsic_fn(spots[open_idx])
        exit_cash = intrinsic * cfg.contract_multiplier - cfg.commission_per_side
        final_values = exit_cash - entry_cash
        final_pl[open_idx] = final_values
        exit_price[open_idx] = intrinsic
        expiry_reason = np.array(["expiry_OTM"] * open_idx.size, dtype=object)
        expiry_reason[intrinsic > 0] = "expiry_ITM"
        exit_reason[open_idx] = expiry_reason
        days_open[open_idx] = trading_days
        pl_paths[open_idx, -1] = final_values


def _run_scalar_paths(
    cfg: SimConfig,
    price_fn,
    intrinsic_fn,
    sigmas,
    mu: float,
    Ts: np.ndarray,
    rng,
    trading_days: int,
    dt: float,
    entry_cash: float,
    hit_target: np.ndarray,
    hit_day: np.ndarray,
    final_pl: np.ndarray,
    exit_price: np.ndarray,
    exit_reason: np.ndarray,
    days_open: np.ndarray,
    pl_paths: np.ndarray,
) -> None:
    sqrt_dt = math.sqrt(dt)

<<<<<<< HEAD
    if _CAN_VECTORIZE:
        _run_vectorized_paths(
            cfg,
            price_fn,
            intrinsic_fn,
            sigmas,
            mu,
            Ts,
            rng,
            trading_days,
            dt,
            entry_cash,
            hit_target,
            hit_day,
            final_pl,
            exit_price,
            exit_reason,
            days_open,
            pl_paths,
        )
    else:
        _run_scalar_paths(
            cfg,
            price_fn,
            intrinsic_fn,
            sigmas,
            mu,
            Ts,
            rng,
            trading_days,
            dt,
            entry_cash,
            hit_target,
            hit_day,
            final_pl,
            exit_price,
            exit_reason,
            days_open,
            pl_paths,
        )

    # Summary stats
    prob_hit = hit_target.mean()
    med_day  = float(np.median(hit_day[hit_day > 0])) if np.any(hit_day > 0) else float("nan")
    p5, p25, p50, p75, p95 = np.percentile(final_pl, [5, 25, 50, 75, 95])

    option_label = cfg.option_type.lower()
    option_display = {"call": "Call", "put": "Put"}.get(option_label, cfg.option_type)
    expiration_display = cfg.expiration or "n/a"

    summary = pd.DataFrame({
        "Metric": [
            "Symbol", "Option Type", "Expiration", "Contract Multiplier", "Trials",
            "Trading Days", "IV Mode", "IV Fixed", "IV Range", "Drift Mode",
            "Drift (annual)", "Entry Price", "Strike", "Target Profit",
            "Stop (option price)", "P(hit target before expiry)", "Median day to hit target",
            "Mean Final P&L", "P&L p5", "P&L p25", "P&L p50", "P&L p75", "P&L p95"
        ],
        "Value": [
            cfg.symbol, option_display, expiration_display, cfg.contract_multiplier,
            f"{cfg.num_trials:,}", trading_days, cfg.iv_mode, cfg.iv_fixed,
            f"{cfg.iv_min}–{cfg.iv_max}", cfg.mu_mode, cfg.mu_custom,
            f"${cfg.entry_price:.2f}", cfg.strike, f"${cfg.target_profit:.0f}",
            f"${cfg.stop_option_price:.2f}", f"{prob_hit*100:.1f}%", med_day,
            f"${np.mean(final_pl):,.0f}", f"${p5:,.0f}", f"${p25:,.0f}", f"${p50:,.0f}",
            f"${p75:,.0f}", f"${p95:,.0f}"
        ]
    })

    calendar_days = np.maximum(days_open - 1, 0)
    entry_value = cfg.entry_price * cfg.contract_multiplier
    with np.errstate(divide="ignore", invalid="ignore"):
        pl_percent = np.where(entry_value != 0, final_pl / entry_value, np.nan)

    details = pd.DataFrame({
        "hit_target": hit_target,
        "hit_day": hit_day,
        "days_open": days_open,
        "calendar_days": calendar_days,
        "final_pl": final_pl,
        "pl_percent": pl_percent,
        "exit_price": exit_price,
        "exit_reason": exit_reason,
        "sigma": sigmas,
        "pl_path": [list(path) for path in pl_paths],
    })

    return summary, details


def _run_vectorized_paths(
    cfg: SimConfig,
    price_fn,
    intrinsic_fn,
    sigmas,
    mu: float,
    Ts: np.ndarray,
    rng,
    trading_days: int,
    dt: float,
    entry_cash: float,
    hit_target: np.ndarray,
    hit_day: np.ndarray,
    final_pl: np.ndarray,
    exit_price: np.ndarray,
    exit_reason: np.ndarray,
    days_open: np.ndarray,
    pl_paths: np.ndarray,
) -> None:
    spots = np.full(cfg.num_trials, cfg.spot, dtype=float)
    still_open = np.ones(cfg.num_trials, dtype=bool)
    sqrt_dt = math.sqrt(dt)

    for t in range(trading_days):
        active_idx = np.flatnonzero(still_open)
        if active_idx.size == 0:
            break

        sigma_active = sigmas[active_idx]
        z = rng.standard_normal(size=active_idx.size)
        drift = (mu - 0.5 * sigma_active * sigma_active) * dt
        diffusion = sigma_active * sqrt_dt * z

        new_spots = spots[active_idx] * np.exp(drift + diffusion)
        spots[active_idx] = new_spots

        T_rem = Ts[t]
        option_price = price_fn(new_spots, cfg.strike, T_rem, cfg.risk_free_rate, sigma_active)
        exit_cash = option_price * cfg.contract_multiplier - cfg.commission_per_side
        pnl = exit_cash - entry_cash
        pl_paths[active_idx, t] = pnl

        days_left = trading_days - (t + 1)
        can_exit = (cfg.avoid_final_days == 0) or (days_left > cfg.avoid_final_days)
        if not can_exit:
            continue

        target_hits_mask = pnl >= cfg.target_profit
        if np.any(target_hits_mask):
            idx = active_idx[target_hits_mask]
            hit_target[idx] = True
            hit_day[idx] = t + 1
            final_pl[idx] = pnl[target_hits_mask]
            exit_price[idx] = option_price[target_hits_mask]
            exit_reason[idx] = np.array(["target"] * idx.size, dtype=object)
            days_open[idx] = t + 1
            pl_paths[idx, t:] = final_pl[idx][:, None]
            still_open[idx] = False

        remaining_mask = ~target_hits_mask
        if np.any(remaining_mask):
            stop_hits_mask = (option_price <= cfg.stop_option_price) & remaining_mask
            if np.any(stop_hits_mask):
                idx = active_idx[stop_hits_mask]
                hit_target[idx] = False
                hit_day[idx] = t + 1
                final_pl[idx] = pnl[stop_hits_mask]
                exit_price[idx] = option_price[stop_hits_mask]
                exit_reason[idx] = np.array(["stop"] * idx.size, dtype=object)
                days_open[idx] = t + 1
                pl_paths[idx, t:] = final_pl[idx][:, None]
                still_open[idx] = False

    open_idx = np.flatnonzero(still_open)
    if open_idx.size > 0:
        intrinsic = intrinsic_fn(spots[open_idx])
        exit_cash = intrinsic * cfg.contract_multiplier - cfg.commission_per_side
        final_values = exit_cash - entry_cash
        final_pl[open_idx] = final_values
        exit_price[open_idx] = intrinsic
        expiry_reason = np.array(["expiry_OTM"] * open_idx.size, dtype=object)
        expiry_reason[intrinsic > 0] = "expiry_ITM"
        exit_reason[open_idx] = expiry_reason
        days_open[open_idx] = trading_days
        pl_paths[open_idx, -1] = final_values


def _run_scalar_paths(
    cfg: SimConfig,
    price_fn,
    intrinsic_fn,
    sigmas,
    mu: float,
    Ts: np.ndarray,
    rng,
    trading_days: int,
    dt: float,
    entry_cash: float,
    hit_target: np.ndarray,
    hit_day: np.ndarray,
    final_pl: np.ndarray,
    exit_price: np.ndarray,
    exit_reason: np.ndarray,
    days_open: np.ndarray,
    pl_paths: np.ndarray,
) -> None:
    sqrt_dt = math.sqrt(dt)

=======
>>>>>>> 47a4c227
    for i in range(cfg.num_trials):
        sigma = sigmas[i]
        S = cfg.spot
        exited = False

        for t in range(trading_days):
            z = rng.standard_normal()
            S = S * math.exp((mu - 0.5 * sigma * sigma) * dt + sigma * sqrt_dt * z)

            T_rem = Ts[t]
            option_price = price_fn(S, cfg.strike, T_rem, cfg.risk_free_rate, sigma)
            exit_cash = option_price * cfg.contract_multiplier - cfg.commission_per_side
            pnl = exit_cash - entry_cash
            pl_paths[i, t] = pnl

            days_left = trading_days - (t + 1)
            can_exit = (cfg.avoid_final_days == 0) or (days_left > cfg.avoid_final_days)

            if can_exit and pnl >= cfg.target_profit:
                hit_target[i] = True
                hit_day[i] = t + 1
                final_pl[i] = pnl
                exit_price[i] = option_price
                exit_reason[i] = "target"
                days_open[i] = t + 1
                pl_paths[i, t:] = pnl
                exited = True
                break

            if can_exit and option_price <= cfg.stop_option_price:
                hit_target[i] = False
                hit_day[i] = t + 1
                final_pl[i] = pnl
                exit_price[i] = option_price
                exit_reason[i] = "stop"
                days_open[i] = t + 1
                pl_paths[i, t:] = pnl
                exited = True
                break

        if not exited:
            intrinsic = intrinsic_fn(S)
            exit_cash = intrinsic * cfg.contract_multiplier - cfg.commission_per_side
            final_pl[i] = exit_cash - entry_cash
            exit_price[i] = intrinsic
            exit_reason[i] = "expiry_ITM" if intrinsic > 0 else "expiry_OTM"
            days_open[i] = trading_days
            pl_paths[i, -1] = final_pl[i]
        elif trading_days > days_open[i]:
            pl_paths[i, days_open[i]:] = final_pl[i]<|MERGE_RESOLUTION|>--- conflicted
+++ resolved
@@ -120,19 +120,6 @@
         sigmas = rng.uniform(cfg.iv_min, cfg.iv_max, size=cfg.num_trials)
 
     drift_base = cfg.risk_free_rate if cfg.mu_mode == "risk_neutral" else cfg.mu_custom
-
-    sigma_values = [float(s) for s in sigmas] if cfg.num_trials else []
-    if cfg.num_trials:
-        sigmas = np.array(sigma_values, dtype=float)
-        drift_terms = np.array(
-            [drift_base - 0.5 * sigma * sigma for sigma in sigma_values],
-            dtype=float,
-        ) * dt
-        vol_terms = np.array([sigma * sqrt_dt for sigma in sigma_values], dtype=float)
-    else:
-        sigmas = np.array([], dtype=float)
-        drift_terms = np.array([], dtype=float)
-        vol_terms = np.array([], dtype=float)
 
     # Time remaining after each day (first step keeps the full time-to-expiry)
     Ts = np.array([(trading_days - t) * dt for t in range(trading_days)], dtype=float)
@@ -398,7 +385,6 @@
 ) -> None:
     sqrt_dt = math.sqrt(dt)
 
-<<<<<<< HEAD
     if _CAN_VECTORIZE:
         _run_vectorized_paths(
             cfg,
@@ -597,8 +583,6 @@
 ) -> None:
     sqrt_dt = math.sqrt(dt)
 
-=======
->>>>>>> 47a4c227
     for i in range(cfg.num_trials):
         sigma = sigmas[i]
         S = cfg.spot
