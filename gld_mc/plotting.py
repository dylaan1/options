--- conflicted
+++ resolved
@@ -61,17 +61,12 @@
 
     if details["hit_target"].any():
         plt.figure()
-<<<<<<< HEAD
         hit_days = details.loc[details["hit_target"], "hit_day"].dropna()
         if len(hit_days) > 0:
             max_day = int(hit_days.max())
             bin_edges = range(1, max_day + 2)
         else:
             bin_edges = range(1, 2)
-=======
-        hit_days = extract_hit_days(details)
-        bin_edges = compute_hit_day_bin_edges(hit_days)
->>>>>>> dd1e3301
         plt.hist(hit_days, bins=bin_edges)
         plt.title(f"Exit Day Distribution (Hit Target) — {tag}")
         plt.xlabel("Trading day of exit")
