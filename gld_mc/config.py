--- conflicted
+++ resolved
@@ -24,10 +24,10 @@
     option_type: str             = "call"      # "call" or "put"
     expiration: str | None       = None        # ISO date string when available
     contract_multiplier: int     = 100
-<<<<<<< HEAD
+
     data_provider: DataProviderConfig = field(default_factory=DataProviderConfig)
-=======
->>>>>>> eca993f2
+
+
 
     # Market & contract
     spot: float                  = 364.38
