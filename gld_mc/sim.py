from __future__ import annotations

import cProfile
import io
import math
from pathlib import Path
from time import perf_counter

import numpy as np
import pandas as pd
import pstats


def _supports_vectorized_numpy() -> bool:
    """Detect whether the imported numpy exposes the vectorized features we rely on."""
    try:
        sample = np.array([1.0, 2.0], dtype=float)
        idx = np.array([0, 1], dtype=int)
        _ = sample[idx]
        _ = sample * sample
        sample[idx] = sample
        np.exp(sample)
        np.full(1, 1.0, dtype=float)
        return True
    except Exception:
        return False


_CAN_VECTORIZE = _supports_vectorized_numpy()

from .config import SimConfig
from .pricing import black_scholes_call, black_scholes_put


def simulate(cfg: SimConfig):
    """
    Run a single Monte-Carlo simulation for a long call or put with target/stop rules.
    Returns: (summary_df, details_df)
    """
    do_profile = bool(getattr(cfg, "profile", False))
    profiler: cProfile.Profile | None = None

    start = perf_counter()
    if do_profile:
        profiler = cProfile.Profile()
        profiler.enable()

    summary, details, trading_days = _run_simulation(cfg)

    if profiler is not None:
        profiler.disable()

    elapsed = perf_counter() - start

    runtime: dict[str, float | int | str] = {
        "total_wall_time": elapsed,
        "per_trial_wall_time": (elapsed / cfg.num_trials) if cfg.num_trials else float("nan"),
        "num_trials": cfg.num_trials,
        "trading_days": trading_days,
    }

    if profiler is not None:
        stream = io.StringIO()
        stats = pstats.Stats(profiler, stream=stream).strip_dirs().sort_stats("tottime")
        stats.print_stats(25)
        profile_text = stream.getvalue()
        runtime["profile_stats"] = profile_text

        if cfg.profile_output:
            output_path = Path(cfg.profile_output).expanduser()
            output_path.parent.mkdir(parents=True, exist_ok=True)
            output_path.write_text(profile_text)

    summary.attrs["runtime"] = runtime
    details.attrs["runtime"] = runtime

    return summary, details


def _run_simulation(cfg: SimConfig):
    option_type = cfg.option_type.lower()
    if option_type not in {"call", "put"}:
        raise NotImplementedError(f"option_type='{cfg.option_type}' is not yet supported")

    if option_type == "call":
        price_fn = black_scholes_call
        intrinsic_fn = lambda spot: max(spot - cfg.strike, 0.0)
    else:
        price_fn = black_scholes_put
        intrinsic_fn = lambda spot: max(cfg.strike - spot, 0.0)

    rng = np.random.default_rng(cfg.seed)

    trading_days = max(int(round(cfg.dte_calendar * (cfg.annual_trading_days / 365.0))), 1)
    dt = 1.0 / cfg.annual_trading_days
    sqrt_dt = math.sqrt(dt)

    # Volatility per path
    if cfg.iv_mode == "fixed":
        sigmas = np.full(cfg.num_trials, cfg.iv_fixed, dtype=float)
    else:
        sigmas = rng.uniform(cfg.iv_min, cfg.iv_max, size=cfg.num_trials)

    drift_base = cfg.risk_free_rate if cfg.mu_mode == "risk_neutral" else cfg.mu_custom

    sigma_values = [float(s) for s in sigmas] if cfg.num_trials else []
    if cfg.num_trials:
        sigmas = np.array(sigma_values, dtype=float)
        drift_terms = np.array(
            [drift_base - 0.5 * sigma * sigma for sigma in sigma_values],
            dtype=float,
        ) * dt
        vol_terms = np.array([sigma * sqrt_dt for sigma in sigma_values], dtype=float)
    else:
        sigmas = np.array([], dtype=float)
        drift_terms = np.array([], dtype=float)
        vol_terms = np.array([], dtype=float)

    # Time remaining after each day (first step keeps the full time-to-expiry)
    Ts = np.array([(trading_days - t) * dt for t in range(trading_days)], dtype=float)

<<<<<<< HEAD
    # Time remaining after each day (first step keeps the full time-to-expiry)
    Ts = np.array([(trading_days - t) * dt for t in range(trading_days)], dtype=float)
=======
    z_paths = None
    if cfg.vectorized_paths and cfg.num_trials > 0 and trading_days > 0:
        try:
            candidate = rng.standard_normal(size=(cfg.num_trials, trading_days))
        except (TypeError, AttributeError):
            candidate = None
        if candidate is not None and hasattr(candidate, "__getitem__"):
            z_paths = candidate
>>>>>>> dd1e3301

    # Outputs
    hit_target = np.zeros(cfg.num_trials, dtype=bool)
    hit_day = np.full(cfg.num_trials, -1, dtype=int)
    final_pl = np.zeros(cfg.num_trials, dtype=float)
    exit_price = np.zeros(cfg.num_trials, dtype=float)
    exit_reason = np.array(["hold"] * cfg.num_trials, dtype=object)
    days_open = np.zeros(cfg.num_trials, dtype=int)
    pl_paths = np.zeros((cfg.num_trials, trading_days), dtype=float)

    contract_multiplier = cfg.contract_multiplier
    commission_per_side = cfg.commission_per_side
    entry_cash = cfg.entry_price * contract_multiplier + commission_per_side
    target_profit = cfg.target_profit
    stop_option_price = cfg.stop_option_price
    avoid_final_days = cfg.avoid_final_days
    risk_free_rate = cfg.risk_free_rate

    if avoid_final_days == 0:
        can_exit_flags = np.array([True] * trading_days, dtype=bool)
    else:
        can_exit_flags = np.array(
            [(trading_days - (idx + 1)) > avoid_final_days for idx in range(trading_days)],
            dtype=bool,
        )

<<<<<<< HEAD
    if _CAN_VECTORIZE:
        _run_vectorized_paths(
            cfg,
            price_fn,
            intrinsic_fn,
            sigmas,
            mu,
            Ts,
            rng,
            trading_days,
            dt,
            entry_cash,
            hit_target,
            hit_day,
            final_pl,
            exit_price,
            exit_reason,
            days_open,
            pl_paths,
        )
    else:
        _run_scalar_paths(
            cfg,
            price_fn,
            intrinsic_fn,
            sigmas,
            mu,
            Ts,
            rng,
            trading_days,
            dt,
            entry_cash,
            hit_target,
            hit_day,
            final_pl,
            exit_price,
            exit_reason,
            days_open,
            pl_paths,
        )
=======
    for i in range(cfg.num_trials):
        sigma = sigmas[i]
        drift_term = drift_terms[i]
        vol_term = vol_terms[i]
        S = cfg.spot
        exited = False

        for t in range(trading_days):
            if z_paths is not None:
                z = z_paths[i, t]
            else:
                z = rng.standard_normal()

            S = S * math.exp(drift_term + vol_term * z)

            T_rem = Ts[t]
            option_price = price_fn(S, cfg.strike, T_rem, risk_free_rate, sigma)
            exit_cash = option_price * contract_multiplier - commission_per_side
            pnl = exit_cash - entry_cash
            pl_paths[i, t] = pnl

            can_exit = bool(can_exit_flags[t])

            if can_exit and pnl >= target_profit:
                hit_target[i] = True
                hit_day[i] = t + 1
                final_pl[i] = pnl
                exit_price[i] = option_price
                exit_reason[i] = "target"
                days_open[i] = t + 1
                pl_paths[i, t:] = pnl
                exited = True
                break

            if can_exit and option_price <= stop_option_price:
                hit_target[i] = False
                hit_day[i] = t + 1
                final_pl[i] = pnl
                exit_price[i] = option_price
                exit_reason[i] = "stop"
                days_open[i] = t + 1
                pl_paths[i, t:] = pnl
                exited = True
                break

        if not exited:
            intrinsic = intrinsic_fn(S)
            exit_cash = intrinsic * contract_multiplier - commission_per_side
            final_pl[i] = exit_cash - entry_cash
            exit_price[i] = intrinsic
            exit_reason[i] = "expiry_ITM" if intrinsic > 0 else "expiry_OTM"
            days_open[i] = trading_days
            pl_paths[i, -1] = final_pl[i]
        elif trading_days > days_open[i]:
            pl_paths[i, days_open[i]:] = final_pl[i]
>>>>>>> dd1e3301

    # Summary stats
    prob_hit = hit_target.mean() if cfg.num_trials else float("nan")
    med_day = float(np.median(hit_day[hit_day > 0])) if np.any(hit_day > 0) else float("nan")
    p5, p25, p50, p75, p95 = np.percentile(final_pl, [5, 25, 50, 75, 95]) if cfg.num_trials else (float("nan"),) * 5

    option_label = cfg.option_type.lower()
    option_display = {"call": "Call", "put": "Put"}.get(option_label, cfg.option_type)
    expiration_display = cfg.expiration or "n/a"

    summary = pd.DataFrame(
        {
            "Metric": [
                "Symbol",
                "Option Type",
                "Expiration",
                "Contract Multiplier",
                "Trials",
                "Trading Days",
                "IV Mode",
                "IV Fixed",
                "IV Range",
                "Drift Mode",
                "Drift (annual)",
                "Entry Price",
                "Strike",
                "Target Profit",
                "Stop (option price)",
                "P(hit target before expiry)",
                "Median day to hit target",
                "Mean Final P&L",
                "P&L p5",
                "P&L p25",
                "P&L p50",
                "P&L p75",
                "P&L p95",
            ],
            "Value": [
                cfg.symbol,
                option_display,
                expiration_display,
                cfg.contract_multiplier,
                f"{cfg.num_trials:,}",
                trading_days,
                cfg.iv_mode,
                cfg.iv_fixed,
                f"{cfg.iv_min}–{cfg.iv_max}",
                cfg.mu_mode,
                cfg.mu_custom,
                f"${cfg.entry_price:.2f}",
                cfg.strike,
                f"${cfg.target_profit:.0f}",
                f"${cfg.stop_option_price:.2f}",
                f"{prob_hit * 100:.1f}%" if not math.isnan(prob_hit) else "nan",
                med_day,
                f"${np.mean(final_pl):,.0f}" if cfg.num_trials else "nan",
                f"${p5:,.0f}" if cfg.num_trials else "nan",
                f"${p25:,.0f}" if cfg.num_trials else "nan",
                f"${p50:,.0f}" if cfg.num_trials else "nan",
                f"${p75:,.0f}" if cfg.num_trials else "nan",
                f"${p95:,.0f}" if cfg.num_trials else "nan",
            ],
        }
    )

    calendar_days = np.maximum(days_open - 1, 0)
    entry_value = cfg.entry_price * cfg.contract_multiplier
    with np.errstate(divide="ignore", invalid="ignore"):
        pl_percent = np.where(entry_value != 0, final_pl / entry_value, np.nan)

<<<<<<< HEAD
    details = pd.DataFrame({
        "hit_target": hit_target,
        "hit_day": hit_day,
        "days_open": days_open,
        "calendar_days": calendar_days,
        "final_pl": final_pl,
        "pl_percent": pl_percent,
        "exit_price": exit_price,
        "exit_reason": exit_reason,
        "sigma": sigmas,
        "pl_path": [list(path) for path in pl_paths],
    })

    return summary, details


def _run_vectorized_paths(
    cfg: SimConfig,
    price_fn,
    intrinsic_fn,
    sigmas,
    mu: float,
    Ts: np.ndarray,
    rng,
    trading_days: int,
    dt: float,
    entry_cash: float,
    hit_target: np.ndarray,
    hit_day: np.ndarray,
    final_pl: np.ndarray,
    exit_price: np.ndarray,
    exit_reason: np.ndarray,
    days_open: np.ndarray,
    pl_paths: np.ndarray,
) -> None:
    spots = np.full(cfg.num_trials, cfg.spot, dtype=float)
    still_open = np.ones(cfg.num_trials, dtype=bool)
    sqrt_dt = math.sqrt(dt)

    for t in range(trading_days):
        active_idx = np.flatnonzero(still_open)
        if active_idx.size == 0:
            break

        sigma_active = sigmas[active_idx]
        z = rng.standard_normal(size=active_idx.size)
        drift = (mu - 0.5 * sigma_active * sigma_active) * dt
        diffusion = sigma_active * sqrt_dt * z

        new_spots = spots[active_idx] * np.exp(drift + diffusion)
        spots[active_idx] = new_spots

        T_rem = Ts[t]
        option_price = price_fn(new_spots, cfg.strike, T_rem, cfg.risk_free_rate, sigma_active)
        exit_cash = option_price * cfg.contract_multiplier - cfg.commission_per_side
        pnl = exit_cash - entry_cash
        pl_paths[active_idx, t] = pnl

        days_left = trading_days - (t + 1)
        can_exit = (cfg.avoid_final_days == 0) or (days_left > cfg.avoid_final_days)
        if not can_exit:
            continue

        target_hits_mask = pnl >= cfg.target_profit
        if np.any(target_hits_mask):
            idx = active_idx[target_hits_mask]
            hit_target[idx] = True
            hit_day[idx] = t + 1
            final_pl[idx] = pnl[target_hits_mask]
            exit_price[idx] = option_price[target_hits_mask]
            exit_reason[idx] = np.array(["target"] * idx.size, dtype=object)
            days_open[idx] = t + 1
            pl_paths[idx, t:] = final_pl[idx][:, None]
            still_open[idx] = False

        remaining_mask = ~target_hits_mask
        if np.any(remaining_mask):
            stop_hits_mask = (option_price <= cfg.stop_option_price) & remaining_mask
            if np.any(stop_hits_mask):
                idx = active_idx[stop_hits_mask]
                hit_target[idx] = False
                hit_day[idx] = t + 1
                final_pl[idx] = pnl[stop_hits_mask]
                exit_price[idx] = option_price[stop_hits_mask]
                exit_reason[idx] = np.array(["stop"] * idx.size, dtype=object)
                days_open[idx] = t + 1
                pl_paths[idx, t:] = final_pl[idx][:, None]
                still_open[idx] = False

    open_idx = np.flatnonzero(still_open)
    if open_idx.size > 0:
        intrinsic = intrinsic_fn(spots[open_idx])
        exit_cash = intrinsic * cfg.contract_multiplier - cfg.commission_per_side
        final_values = exit_cash - entry_cash
        final_pl[open_idx] = final_values
        exit_price[open_idx] = intrinsic
        expiry_reason = np.array(["expiry_OTM"] * open_idx.size, dtype=object)
        expiry_reason[intrinsic > 0] = "expiry_ITM"
        exit_reason[open_idx] = expiry_reason
        days_open[open_idx] = trading_days
        pl_paths[open_idx, -1] = final_values


def _run_scalar_paths(
    cfg: SimConfig,
    price_fn,
    intrinsic_fn,
    sigmas,
    mu: float,
    Ts: np.ndarray,
    rng,
    trading_days: int,
    dt: float,
    entry_cash: float,
    hit_target: np.ndarray,
    hit_day: np.ndarray,
    final_pl: np.ndarray,
    exit_price: np.ndarray,
    exit_reason: np.ndarray,
    days_open: np.ndarray,
    pl_paths: np.ndarray,
) -> None:
    sqrt_dt = math.sqrt(dt)

    for i in range(cfg.num_trials):
        sigma = sigmas[i]
        S = cfg.spot
        exited = False

        for t in range(trading_days):
            z = rng.standard_normal()
            S = S * math.exp((mu - 0.5 * sigma * sigma) * dt + sigma * sqrt_dt * z)

            T_rem = Ts[t]
            option_price = price_fn(S, cfg.strike, T_rem, cfg.risk_free_rate, sigma)
            exit_cash = option_price * cfg.contract_multiplier - cfg.commission_per_side
            pnl = exit_cash - entry_cash
            pl_paths[i, t] = pnl

            days_left = trading_days - (t + 1)
            can_exit = (cfg.avoid_final_days == 0) or (days_left > cfg.avoid_final_days)

            if can_exit and pnl >= cfg.target_profit:
                hit_target[i] = True
                hit_day[i] = t + 1
                final_pl[i] = pnl
                exit_price[i] = option_price
                exit_reason[i] = "target"
                days_open[i] = t + 1
                pl_paths[i, t:] = pnl
                exited = True
                break

            if can_exit and option_price <= cfg.stop_option_price:
                hit_target[i] = False
                hit_day[i] = t + 1
                final_pl[i] = pnl
                exit_price[i] = option_price
                exit_reason[i] = "stop"
                days_open[i] = t + 1
                pl_paths[i, t:] = pnl
                exited = True
                break

        if not exited:
            intrinsic = intrinsic_fn(S)
            exit_cash = intrinsic * cfg.contract_multiplier - cfg.commission_per_side
            final_pl[i] = exit_cash - entry_cash
            exit_price[i] = intrinsic
            exit_reason[i] = "expiry_ITM" if intrinsic > 0 else "expiry_OTM"
            days_open[i] = trading_days
            pl_paths[i, -1] = final_pl[i]
        elif trading_days > days_open[i]:
            pl_paths[i, days_open[i]:] = final_pl[i]
=======
    details = pd.DataFrame(
        {
            "hit_target": hit_target,
            "hit_day": hit_day,
            "days_open": days_open,
            "calendar_days": calendar_days,
            "final_pl": final_pl,
            "pl_percent": pl_percent,
            "exit_price": exit_price,
            "exit_reason": exit_reason,
            "sigma": sigmas,
            "pl_path": [list(path) for path in pl_paths],
        }
    )

    return summary, details, trading_days
>>>>>>> dd1e3301
<|MERGE_RESOLUTION|>--- conflicted
+++ resolved
@@ -119,20 +119,6 @@
     # Time remaining after each day (first step keeps the full time-to-expiry)
     Ts = np.array([(trading_days - t) * dt for t in range(trading_days)], dtype=float)
 
-<<<<<<< HEAD
-    # Time remaining after each day (first step keeps the full time-to-expiry)
-    Ts = np.array([(trading_days - t) * dt for t in range(trading_days)], dtype=float)
-=======
-    z_paths = None
-    if cfg.vectorized_paths and cfg.num_trials > 0 and trading_days > 0:
-        try:
-            candidate = rng.standard_normal(size=(cfg.num_trials, trading_days))
-        except (TypeError, AttributeError):
-            candidate = None
-        if candidate is not None and hasattr(candidate, "__getitem__"):
-            z_paths = candidate
->>>>>>> dd1e3301
-
     # Outputs
     hit_target = np.zeros(cfg.num_trials, dtype=bool)
     hit_day = np.full(cfg.num_trials, -1, dtype=int)
@@ -158,7 +144,6 @@
             dtype=bool,
         )
 
-<<<<<<< HEAD
     if _CAN_VECTORIZE:
         _run_vectorized_paths(
             cfg,
@@ -199,63 +184,6 @@
             days_open,
             pl_paths,
         )
-=======
-    for i in range(cfg.num_trials):
-        sigma = sigmas[i]
-        drift_term = drift_terms[i]
-        vol_term = vol_terms[i]
-        S = cfg.spot
-        exited = False
-
-        for t in range(trading_days):
-            if z_paths is not None:
-                z = z_paths[i, t]
-            else:
-                z = rng.standard_normal()
-
-            S = S * math.exp(drift_term + vol_term * z)
-
-            T_rem = Ts[t]
-            option_price = price_fn(S, cfg.strike, T_rem, risk_free_rate, sigma)
-            exit_cash = option_price * contract_multiplier - commission_per_side
-            pnl = exit_cash - entry_cash
-            pl_paths[i, t] = pnl
-
-            can_exit = bool(can_exit_flags[t])
-
-            if can_exit and pnl >= target_profit:
-                hit_target[i] = True
-                hit_day[i] = t + 1
-                final_pl[i] = pnl
-                exit_price[i] = option_price
-                exit_reason[i] = "target"
-                days_open[i] = t + 1
-                pl_paths[i, t:] = pnl
-                exited = True
-                break
-
-            if can_exit and option_price <= stop_option_price:
-                hit_target[i] = False
-                hit_day[i] = t + 1
-                final_pl[i] = pnl
-                exit_price[i] = option_price
-                exit_reason[i] = "stop"
-                days_open[i] = t + 1
-                pl_paths[i, t:] = pnl
-                exited = True
-                break
-
-        if not exited:
-            intrinsic = intrinsic_fn(S)
-            exit_cash = intrinsic * contract_multiplier - commission_per_side
-            final_pl[i] = exit_cash - entry_cash
-            exit_price[i] = intrinsic
-            exit_reason[i] = "expiry_ITM" if intrinsic > 0 else "expiry_OTM"
-            days_open[i] = trading_days
-            pl_paths[i, -1] = final_pl[i]
-        elif trading_days > days_open[i]:
-            pl_paths[i, days_open[i]:] = final_pl[i]
->>>>>>> dd1e3301
 
     # Summary stats
     prob_hit = hit_target.mean() if cfg.num_trials else float("nan")
@@ -326,19 +254,20 @@
     with np.errstate(divide="ignore", invalid="ignore"):
         pl_percent = np.where(entry_value != 0, final_pl / entry_value, np.nan)
 
-<<<<<<< HEAD
-    details = pd.DataFrame({
-        "hit_target": hit_target,
-        "hit_day": hit_day,
-        "days_open": days_open,
-        "calendar_days": calendar_days,
-        "final_pl": final_pl,
-        "pl_percent": pl_percent,
-        "exit_price": exit_price,
-        "exit_reason": exit_reason,
-        "sigma": sigmas,
-        "pl_path": [list(path) for path in pl_paths],
-    })
+    details = pd.DataFrame(
+        {
+            "hit_target": hit_target,
+            "hit_day": hit_day,
+            "days_open": days_open,
+            "calendar_days": calendar_days,
+            "final_pl": final_pl,
+            "pl_percent": pl_percent,
+            "exit_price": exit_price,
+            "exit_reason": exit_reason,
+            "sigma": sigmas,
+            "pl_path": [list(path) for path in pl_paths],
+        }
+    )
 
     return summary, details
 
@@ -500,22 +429,4 @@
             days_open[i] = trading_days
             pl_paths[i, -1] = final_pl[i]
         elif trading_days > days_open[i]:
-            pl_paths[i, days_open[i]:] = final_pl[i]
-=======
-    details = pd.DataFrame(
-        {
-            "hit_target": hit_target,
-            "hit_day": hit_day,
-            "days_open": days_open,
-            "calendar_days": calendar_days,
-            "final_pl": final_pl,
-            "pl_percent": pl_percent,
-            "exit_price": exit_price,
-            "exit_reason": exit_reason,
-            "sigma": sigmas,
-            "pl_path": [list(path) for path in pl_paths],
-        }
-    )
-
-    return summary, details, trading_days
->>>>>>> dd1e3301
+            pl_paths[i, days_open[i]:] = final_pl[i]